import asyncio
import json
import logging
import os
import re
import subprocess
import time
from dataclasses import dataclass, field
from typing import Dict, List, Optional, Tuple, Union, Any

import aiohttp
import requests
from aiohttp import ClientTimeout
from utils.platform_config import get_platform_config
from utils.mcp_sse_client import MCPSSEClient

logger = logging.getLogger(__name__)

@dataclass
class MCPServer:
    id: str
    url: Optional[str] = None
    command: Optional[str] = None
    process: Optional[subprocess.Popen] = None
    enabled: bool = True
    environment: Dict[str, str] = field(default_factory=dict)
    directory: Optional[str] = None
    server_args: List[str] = field(default_factory=list)
    tools: Dict[str, Dict[str, Any]] = field(default_factory=dict)

class MCPServerManager:
    def __init__(self, config_path: str = "./config/mcp_servers.json"):
        self.config_path = config_path
        self.servers: Dict[str, MCPServer] = {}
        self.connected_servers: Dict[str, MCPServer] = {}
        self._load_config()
    
    def _load_config(self):
        try:
            with open(self.config_path, "r") as f:
                servers_config = json.load(f)
                
            self.servers = {}
            for server_id, config in servers_config.items():
                enabled = config.get("enabled", True)
                if not enabled:
                    print(f"⏭️ Skipping disabled server: {server_id}")
                    continue
                url = config.get("url")
                command = config.get("command")
                # Handle both env and environment keys
                environment = config.get("environment", config.get("env", {}))
                directory = config.get("directory")                # Handle both args and server_args keys
                server_args = config.get("server_args", config.get("args", []))
                
                self.servers[server_id] = MCPServer(
                    id=server_id,
                    url=url,
                    command=command,
                    enabled=enabled,
                    environment=environment,
                    directory=directory,
                    server_args=server_args
                )
                
            print(f"✅ Loaded {len(self.servers)} MCP servers from config")
        except FileNotFoundError:
            print(f"❌ MCP servers config not found: {self.config_path}")
    
    def connect_to_servers(self, timeout=20):
        """Connect to MCP servers with timeout to avoid blocking indefinitely"""
        import threading
        
        # Create a dictionary to store connection results
        results = {}
        
        def connect_to_single_server(server_id, server):
            print(f"Connecting to MCP server: {server_id}")
            try:
                result = self._connect_to_server(server)
                results[server_id] = result
                print(f"Connection attempt for {server_id} completed, result: {result}")
                
                # If successful, immediately add to connected_servers
                if result:
                    self.connected_servers[server_id] = server
                    print(f"✅ {server_id} added to connected servers")
                
            except Exception as e:
                print(f"❌ Error connecting to {server_id}: {e}")
                results[server_id] = False
            
        # Connect to each server in a separate thread to prevent blocking
        threads = []
        for server_id, server in self.servers.items():
            thread = threading.Thread(
                target=connect_to_single_server, 
                args=(server_id, server),
                name=f"connect-{server_id}"
            )
            thread.daemon = True  # Mark as daemon so it doesn't block program exit
            threads.append(thread)
            thread.start()
            
        # Wait for all threads to complete or timeout
        start_time = time.time()
        while time.time() - start_time < timeout and any(t.is_alive() for t in threads):
            time.sleep(0.1)
            
        # Give any remaining threads a bit more time
        still_running = [t for t in threads if t.is_alive()]
        if still_running:
            print(f"⚠️ {len(still_running)} servers still connecting, giving extra time...")
            extra_wait = 10  # Give extra time for slow connections like Playwright
            extra_start = time.time()
            
            while time.time() - extra_start < extra_wait and any(t.is_alive() for t in threads):
                time.sleep(0.2)
            
            # Final check for any servers that finished during extra time
            for thread in threads:
                if thread.is_alive():
                    server_id = thread.name.replace("connect-", "")
                    print(f"⚠️ Connection to {server_id} still in progress after {timeout + extra_wait}s")
                else:
                    # Thread finished, check if it was successful
                    server_id = thread.name.replace("connect-", "")
                    if server_id in results and results[server_id]:
                        print(f"✅ {server_id} connected during extra time")
                
        # Report final connection status
        connected_count = len(self.connected_servers)
        print(f"📊 Final connection summary: {connected_count}/{len(self.servers)} servers connected")
        
        if self.connected_servers:
            for server_id in self.connected_servers:
                print(f"  ✅ {server_id}")
            print(f"Moving on with {connected_count} connected servers")
        else:
            print("❌ No servers successfully connected")
    def _connect_to_server(self, server: MCPServer) -> bool:
        if server.url:
            print(f"🌐 Trying URL connection for {server.id}: {server.url}")
            if self._test_url_connection(server):
                print(f"✅ Connected to {server.id} via URL")
                return True
            print(f"❌ URL connection failed for {server.id}")
        
        if server.command:
            print(f"🚀 Starting {server.id} via command: {server.command}")
            if self._start_server_process(server):
                # Give the server a moment to start
                time.sleep(2)
                
                # For Playwright and similar MCP servers, if process is running, consider it connected
                if server.process and server.process.poll() is None:
                    # Try to extract URL from process output
                    url = self._extract_url_from_process(server)
                    if url:
                        server.url = url
                        print(f"✅ Found server URL: {url}")
                        
                        # Test URL connection but don't fail if it doesn't respond
                        if self._test_url_connection(server):
                            print(f"✅ Verified connection to {server.id} via URL")
                        else:
                            print(f"⚠️ URL not responding yet, but process is running")
                    else:
                        # No URL found, but process is running - assume it's working
                        server.url = f"http://localhost:3000"  # Default for MCP servers
                        print(f"⚠️ No URL found in output, using default: {server.url}")
                    
                    print(f"✅ Started {server.id} via command (process running)")
                    return True
                else:
                    print(f"❌ Process failed to start or exited early for {server.id}")
                    return False
            print(f"❌ Command startup failed for {server.id}")
        
        print(f"❌ Failed to connect to MCP server: {server.id}")
        return False
        
    def _extract_url_from_process(self, server: MCPServer, timeout=2) -> Optional[str]:
        """Extract URL from server process output with timeout."""
        if not server.process:
            return None
        
        # Common URL patterns for MCP servers
        patterns = [
            r'Server running at (https?://[^\s]+)',
            r'MCP server listening on (https?://[^\s]+)',
            r'listening on (https?://[^\s]+)',
            r'Server started at (https?://[^\s]+)',
            r'Listening on: (https?://[^\s]+)',
            r'Running at (https?://[^\s]+)',
            # Additional patterns for Playwright MCP
            r'Started server on (https?://[^\s]+)',
            r'Server available at (https?://[^\s]+)',
            r'MCP Server listening on (https?://[^\s]+)',
            r'.*server.*on.*(https?://[^\s]+)',
            r'.*listening.*(https?://localhost:\d+)',
            r'.*running.*(https?://127\.0\.0\.1:\d+)'
        ]
        
        # Check if we can read stdout from the process
        if hasattr(server.process, 'stdout') and server.process.stdout:
            import io
            
            # Try to read with timeout
            try:
                start_time = time.time()
                
                # For Playwright MCP, use a more patient approach
                if server.id == "playwright":
                    print(f"  Waiting for Playwright MCP to start...")
                    # Give Playwright more time to start and capture output
                    max_wait = 10
                    start_wait = time.time()
                    
                    while time.time() - start_wait < max_wait:
                        # Check if process is still running
                        if server.process.poll() is not None:
                            print(f"  Playwright process exited early")
                            break
                        
                        # Try to read output
                        try:
                            # Use a non-blocking approach to read available output
                            import select
                            if hasattr(select, 'select'):
                                ready, _, _ = select.select([server.process.stdout], [], [], 0.5)
                                if ready:
                                    line = server.process.stdout.readline()
                                    if line:
                                        decoded_line = line.decode('utf-8', errors='ignore').strip()
                                        if decoded_line:
                                            print(f"  Playwright output: {decoded_line}")
                                            # Look for URL in output
                                            url_match = re.search(r'https?://[^\s]+', decoded_line)
                                            if url_match:
                                                found_url = url_match.group(0)
                                                print(f"  Found URL in Playwright output: {found_url}")
                                                return found_url
                        except:
                            # If select doesn't work (Windows), fall back to polling
                            pass
                        
                        # Try common ports every few seconds
                        if (time.time() - start_wait) % 2 < 0.5:
                            possible_urls = [
                                "http://localhost:3000",
                                "http://localhost:8080", 
                                "http://127.0.0.1:3000",
                                "http://127.0.0.1:8080"
                            ]
                            
                            for url in possible_urls:
                                if self._test_url_basic(url):
                                    print(f"  Found working Playwright URL: {url}")
                                    return url
                        
                        time.sleep(0.5)
                    
                    # If we still haven't found a URL, return default but warn
                    print(f"  No responsive URL found for Playwright, using default")
                    return "http://localhost:3000"
                
                # Read for up to timeout seconds for other servers
                output_lines = []
                while time.time() - start_time < timeout:
                    # Windows-compatible approach - just try to read a line without select
                    try:
                        # Non-blocking readline is tricky on Windows
                        # Just read with timeout and wait between attempts
                        line = server.process.stdout.readline()
                        if not line:
                            time.sleep(0.1)
                            continue
                            
                        decoded_line = line.decode('utf-8', errors='ignore').strip()
                        if decoded_line:
                            print(f"  Server output: {decoded_line}")
                            output_lines.append(decoded_line)
                            
                            # Check for URL in this line
                            for pattern in patterns:
                                match = re.search(pattern, decoded_line, re.IGNORECASE)
                                if match:
                                    found_url = match.group(1) if match.groups() else match.group(0)
                                    # Clean up the URL
                                    found_url = re.search(r'https?://[^\s]+', found_url)
                                    if found_url:
                                        return found_url.group(0)
                    except Exception as e:
                        print(f"  Error reading line: {e}")
                        time.sleep(0.1)
                
                # If no URL found in patterns, try to extract any URL from all output
                if output_lines:
                    all_output = ' '.join(output_lines)
                    url_match = re.search(r'https?://[^\s]+', all_output)
                    if url_match:
                        print(f"  Found URL in output: {url_match.group(0)}")
                        return url_match.group(0)
                
                # If we got here, we timed out without finding URL
                print(f"  No URL found in process output after {timeout} seconds")
                
                # For Playwright MCP, we'll use a default URL if none is found
                if server.id == "playwright":
                    default_url = "http://localhost:3000"
                    print(f"  Using default URL for Playwright MCP: {default_url}")
                    return default_url
                
                return None
                
            except Exception as e:
                # Handle the case where stdout might not support non-blocking read
                print(f"  Error reading process output: {e}")
                
                # For Playwright MCP, we'll use a default URL if there's an error
                if server.id == "playwright":
                    default_url = "http://localhost:3000"
                    print(f"  Using default URL for Playwright MCP: {default_url}")
                    return default_url
                
                return None
        
        return None
    
    def _start_server_process(self, server: MCPServer) -> bool:
        if not server.command:
            return False
            
        cmd_parts = server.command.split()
        
        # Use platform-aware command resolution
        platform_config = get_platform_config()
        if cmd_parts:
            cmd_parts[0] = platform_config.get_command_executable(cmd_parts[0])
            
        # Prepare environment variables
        env = os.environ.copy()
        for key, value in server.environment.items():
            env[key] = value
    
        # Add any server args
        if server.server_args:
            cmd_parts.extend(server.server_args)
            
        try:
            print(f"Starting MCP server: {' '.join(cmd_parts)}")
            
            # Use server directory if specified
            cwd = os.path.abspath(server.directory) if server.directory else None
            if cwd:
                print(f"  Using directory: {cwd}")
                
            # Start the process with stdout and stderr pipes
            process = subprocess.Popen(
                cmd_parts,
                stdout=subprocess.PIPE,
                stderr=subprocess.PIPE,
                env=env,
                cwd=cwd,
                text=False,  # We'll handle decoding manually
                bufsize=1,   # Line buffered
                shell=False  # Don't use shell to avoid process management issues
            )
            
            # Check if process started successfully
            if process.poll() is not None:
                # Process has already terminated
                stderr = process.stderr.read().decode('utf-8', errors='ignore') if process.stderr else ""
                print(f"Server process failed to start: {stderr}")
                return False
            
            print(f"  ✅ Process started (PID: {process.pid})")
            server.process = process
            return True
        except Exception as e:
            print(f"  ❌ Error starting server process: {str(e)}")
            return False
    
    def _test_url_connection(self, server: MCPServer) -> bool:
        if not server.url:
            return False
        
        try:
            # Check if URL already ends with /sse, if not add it
            if server.url.endswith('/sse'):
                sse_url = server.url
            else:
                sse_url = f"{server.url.rstrip('/')}/sse"
            response = requests.get(sse_url, stream=True, timeout=3)
            return response.status_code == 200
        except Exception:
            return False
    
    def _test_url_basic(self, url: str) -> bool:
        """Test basic URL connectivity without requiring specific endpoints"""
        try:
            # Try base URL first
            response = requests.get(url, timeout=2)
            if response.status_code == 200:
                return True
            
            # Try common MCP endpoints
            endpoints = ['/sse', '/health', '/status', '/']
            for endpoint in endpoints:
                try:
                    test_url = f"{url.rstrip('/')}{endpoint}"
                    response = requests.get(test_url, timeout=1)
                    if response.status_code == 200:
                        return True
                except:
                    continue
            
            return False
        except Exception:
            return False
    
    def verify_server_connections(self):
        """Verify that all connected servers are still responsive."""
        print("🔍 Verifying server connections...")
        
        for server_id, server in self.connected_servers.items():
            print(f"  📡 Checking {server_id}...")
            
            try:
                # For process-based servers, check if process is still running
                if server.process:
                    if server.process.poll() is None:
                        print(f"    ✅ Process running (PID: {server.process.pid})")
                    else:
                        print(f"    ❌ Process has terminated")
                        continue
                
                # For URL-based servers, test connectivity
                if server.url:
                    if self._test_url_connection(server):
                        print(f"    ✅ URL responsive ({server.url})")
                    else:
                        print(f"    ⚠️ URL not responding ({server.url})")
                
            except Exception as e:
                print(f"    ❌ Error checking {server_id}: {e}")
        
        print("✅ Server connection verification complete")
    
    def _init_server(self, server: MCPServer) -> bool:
        """
        Initialize an MCP server.
        NOTE: This method is used by the ToolManager for tool discovery.
        """
        if not server.url:
            print(f"No URL available for server")
            return False
        
        try:
            # For URLs ending with /sse, use the base URL for JSON-RPC
            if server.url.endswith('/sse'):
                base_url = server.url[:-4]  # Remove '/sse'
            else:
                base_url = server.url.rstrip('/')
            
            jsonrpc_url = f"{base_url}/jsonrpc"
            headers = {"Content-Type": "application/json"}
            payload = {
                "jsonrpc": "2.0",
                "id": 1,
                "method": "initialize",
                "params": {
                    "capabilities": {
                        "experimental": {}
                    }
                }
            }
            
            response = requests.post(jsonrpc_url, json=payload, headers=headers, timeout=5)
            if response.status_code == 200:
                return True
            else:
                print(f"Request failed: {response.status_code}")
                return False
        except Exception as e:
            print(f"Error sending MCP request: {str(e)}")
            return False
    
    def _discover_tools(self, server: MCPServer) -> List[Dict]:
        """
        Discover tools from an MCP server.
        NOTE: This method is used by the ToolManager for dynamic tool discovery.
        """
        return self._send_jsonrpc_request(server, "getTools", {})
    
    def _discover_prompts(self, server: MCPServer) -> List[Dict]:
        """Discover prompts from an MCP server."""
        return self._send_jsonrpc_request(server, "getPrompts", {})
    
    def _discover_resources(self, server: MCPServer) -> List[Dict]:
        """Discover resources from an MCP server."""
        return self._send_jsonrpc_request(server, "getResources", {})
    
    def _send_jsonrpc_request(self, server: MCPServer, method: str, params: Dict) -> List[Dict]:
        """Send a JSON-RPC request to an MCP server."""
        if not server.url:
            return []
        
        try:
            # For URLs ending with /sse, use the base URL for JSON-RPC
            if server.url.endswith('/sse'):
                base_url = server.url[:-4]  # Remove '/sse'
            else:
                base_url = server.url.rstrip('/')
            
            jsonrpc_url = f"{base_url}/jsonrpc"
            headers = {"Content-Type": "application/json"}
            payload = {
                "jsonrpc": "2.0",
                "id": 1,
                "method": method,
                "params": params
            }
            
            print(f"  📡 Sending JSON-RPC request to: {jsonrpc_url}")
            print(f"  📤 Method: {method}")
            response = requests.post(jsonrpc_url, json=payload, headers=headers, timeout=5)
            print(f"  📥 Response status: {response.status_code}")
            
            if response.status_code == 200:
                result = response.json()
                print(f"  📋 Response: {result}")
                if "result" in result:
                    tools_result = result["result"]
                    print(f"  🔧 Tools in result: {len(tools_result) if isinstance(tools_result, list) else 'not a list'}")
                    return tools_result
                else:
                    print(f"  ⚠️ No 'result' field in response")
                    return []
            else:
                print(f"  ❌ Request failed: {response.status_code}")
                try:
                    error_text = response.text
                    print(f"  📄 Error response: {error_text}")
                except:
                    pass
        except Exception as e:
            print(f"  ❌ Error sending MCP request: {str(e)}")
        
        return []
    
    def shutdown(self):
        """Shutdown all MCP server processes."""
        for server_id, server in self.connected_servers.items():
            if server.process:
                try:
                    print(f"Shutting down MCP server: {server_id}")
                    server.process.terminate()
                    server.process.wait(timeout=5)
                    print(f"  ✅ Server {server_id} terminated")
                except Exception as e:
                    print(f"  ❌ Error shutting down server {server_id}: {str(e)}")
                    try:
                        server.process.kill()
                    except:
                        pass
    
    async def stop_all_servers(self):
        """Asynchronously shutdown all MCP server processes."""
        for server_id, server in self.connected_servers.items():
            if server.process:
                try:
                    print(f"Shutting down MCP server: {server_id}")
                    server.process.terminate()
                    
                    # Give it a moment to terminate gracefully
                    for _ in range(50):  # 5 seconds timeout
                        if server.process.poll() is not None:
                            break
                        await asyncio.sleep(0.1)
                    
                    if server.process.poll() is None:
                        print(f"  ⚠️ Server {server_id} not responding, forcing kill")
                        server.process.kill()
                        await asyncio.sleep(0.5)
                    
                    print(f"  ✅ Server {server_id} terminated")
                except Exception as e:
                    print(f"  ❌ Error shutting down server {server_id}: {str(e)}")
                    try:
                        server.process.kill()
                    except:
                        pass
    
    def get_tools(self) -> List[Dict]:
        """Get all tools from all connected MCP servers."""
        all_tools = []
        for server_id, server in self.connected_servers.items():
            tools = self._discover_tools(server)
            if tools:
                # Add server_id to each tool for identification
                for tool in tools:
                    tool["server_id"] = server_id
                all_tools.extend(tools)
        
        return all_tools
    
    def discover_capabilities(self):
        """Discover capabilities of connected servers - dynamic approach for any MCP server"""
        for server_id, server in self.connected_servers.items():
            print(f"🔍 Discovering capabilities for {server_id}...")
              # Dynamic server type detection
            server_type = self._detect_server_type(server)
            print(f"  📡 Detected server type: {server_type}")
            
            if server_type == "sse":
                print(f"  💡 SSE-based MCP server detected")
<<<<<<< HEAD
                success = self._discover_tools_via_sse(server)
=======
                print(f"  🔧 Attempting SSE tool discovery...")
                success = self._discover_tools_via_sse_sync(server)
>>>>>>> 9021059d
                if not success:
                    print(f"  ⚠️ SSE tool discovery failed")
                    server.tools = {}
                
            elif server_type == "http":
                print(f"  🌐 HTTP-based MCP server detected")
                success = self._discover_tools_via_http(server)
                if not success:
                    print(f"  ⚠️ HTTP tool discovery failed, server may use different protocol")
                    server.tools = {}
                    
            elif server_type == "stdio":
                print(f"  💬 Stdio-based MCP server detected")
                success = self._discover_tools_via_stdio(server)
                if not success:
                    print(f"  ⚠️ Stdio tool discovery failed")
                    server.tools = {}
                    
            elif server_type == "websocket":
                print(f"  🔌 WebSocket-based MCP server detected")
                print(f"  ⚠️ WebSocket tool discovery not yet implemented")
                server.tools = {}
                
            else:
                print(f"  ❓ Unknown server type, attempting multiple protocols...")
                # Try different approaches dynamically
                success = self._try_multiple_discovery_methods(server)
                if not success:
                    print(f"  ⚠️ All discovery methods failed")
                    server.tools = {}
            
            tools_count = len(server.tools) if server.tools else 0
            print(f"✅ Server {server_id} ready - {tools_count} tools available")
            
    def _detect_server_type(self, server: MCPServer) -> str:
        """Dynamically detect MCP server transport type"""
        # Check URL patterns first (explicit URLs take precedence)
        if server.url:
            if '/sse' in server.url and not server.process:
                return "sse"
            elif 'ws://' in server.url or 'wss://' in server.url:
                return "websocket"
            elif 'http://' in server.url or 'https://' in server.url:
                # Check if this is a real HTTP URL or a fallback for stdio server
                if server.process and ('localhost:3000' in server.url or '127.0.0.1:3000' in server.url):
                    # This is likely a stdio server with fallback URL - test if HTTP actually works
                    if not self._test_url_basic(server.url):
                        return "stdio"
                return "http"
        elif server.process:
            # Process-based server without specific URL - likely stdio
            return "stdio"
        else:
            return "unknown"
            
    def _discover_tools_via_http(self, server: MCPServer) -> bool:
        """Attempt tool discovery via HTTP JSON-RPC"""
        try:
            # Try to initialize the server
            initialized = self._init_server(server)
            if not initialized:
                print(f"    ❌ HTTP initialization failed")
                return False
                
            print(f"    ✅ HTTP initialization successful")
            
            # Discover tools
            tools = self._discover_tools(server)
            if tools:
                server.tools = {}
                for tool in tools:
                    tool_name = tool.get('name')
                    if tool_name:
                        server.tools[tool_name] = tool
                print(f"    ✅ Discovered {len(tools)} tools via HTTP: {list(server.tools.keys())}")
                return True
            else:
                print(f"    ⚠️ No tools returned from HTTP discovery")
                return False
                
        except Exception as e:
            print(f"    ❌ HTTP discovery error: {e}")
            return False
<<<<<<< HEAD

    def _discover_tools_via_sse(self, server: MCPServer) -> bool:
        """Discover tools from SSE-based MCP server"""
        try:
            print(f"    🔍 Attempting SSE tool discovery...")
            
            # Create SSE client
            sse_client = MCPSSEClient(server.url)
            
            # Run async discovery in sync context
            loop = asyncio.new_event_loop()
            asyncio.set_event_loop(loop)
            
            try:
                # Connect and initialize
                print(f"    📡 Connecting to SSE server...")
                loop.run_until_complete(sse_client.connect())
                
                print(f"    🔧 Initializing MCP session...")
                loop.run_until_complete(sse_client.initialize_mcp())
                
                print(f"    🔍 Discovering tools...")
                tools = loop.run_until_complete(sse_client.discover_tools())
                
                if tools:
                    server.tools = {}
                    for tool in tools:
                        tool_name = tool.get('name')
                        if tool_name:
                            server.tools[tool_name] = tool
                    print(f"    ✅ Discovered {len(tools)} tools via SSE: {list(server.tools.keys())}")
                    return True
                else:
                    print(f"    ⚠️ No tools returned from SSE discovery")
                    return False
                    
            finally:
                # Clean up SSE client
                if hasattr(sse_client, 'close'):
                    loop.run_until_complete(sse_client.close())
                loop.close()
                
        except Exception as e:
            print(f"    ❌ SSE discovery error: {e}")
            return False

    def _discover_tools_via_stdio(self, server: MCPServer) -> bool:
        """Discover tools from stdio-based MCP server"""
        try:
            print(f"    🔍 Attempting stdio tool discovery...")
            
            if not server.process or not hasattr(server.process, "stdin") or not hasattr(server.process, "stdout"):
                print(f"    ❌ No valid stdio process available")
                return False
            
            # Check if process is still running
            if server.process.poll() is not None:
                print(f"    ❌ Process is not running")
                return False
            
            # First, send initialize request
            print(f"    🔧 Initializing MCP session...")
            init_request = {
                "jsonrpc": "2.0",
                "id": 1,
                "method": "initialize",
                "params": {
                    "protocolVersion": "2024-11-05",
                    "capabilities": {
                        "roots": {"listChanged": True},
                        "sampling": {}
                    },
                    "clientInfo": {
                        "name": "mcp-server-manager",
                        "version": "1.0.0"
                    }
                }
            }
            
            # Send init request
            init_json = json.dumps(init_request) + "\n"
            server.process.stdin.write(init_json.encode())
            server.process.stdin.flush()
            
            # Read init response
            init_response_line = server.process.stdout.readline()
            if init_response_line:
                init_response = json.loads(init_response_line.decode().strip())
                if "error" in init_response:
                    print(f"    ❌ Initialize failed: {init_response['error']}")
                    return False
                print(f"    ✅ MCP session initialized")
            
            # Now send tools/list request
            print(f"    🔍 Requesting tools list...")
            tools_request = {
                "jsonrpc": "2.0",
                "id": 2,
                "method": "tools/list",
                "params": {}
            }
            
            tools_json = json.dumps(tools_request) + "\n"
            server.process.stdin.write(tools_json.encode())
            server.process.stdin.flush()
            
            # Read tools response
            tools_response_line = server.process.stdout.readline()
            if tools_response_line:
                tools_response = json.loads(tools_response_line.decode().strip())
                if "error" in tools_response:
                    print(f"    ❌ Tools list failed: {tools_response['error']}")
                    return False
                
                # Extract tools from response
                result = tools_response.get("result", {})
                tools = result.get("tools", [])
                
                if tools:
                    server.tools = {}
                    for tool in tools:
                        tool_name = tool.get('name')
                        if tool_name:
                            server.tools[tool_name] = tool
                    print(f"    ✅ Discovered {len(tools)} tools via stdio: {list(server.tools.keys())}")
                    return True
                else:
                    print(f"    ⚠️ No tools returned from stdio discovery")
                    return False
            else:
                print(f"    ❌ No response from stdio tools request")
                return False
                
        except Exception as e:
            print(f"    ❌ Stdio discovery error: {e}")
            return False
            
=======
    
>>>>>>> 9021059d
    def _try_multiple_discovery_methods(self, server: MCPServer) -> bool:
        """Try multiple discovery protocols for unknown servers"""
        print(f"    🔄 Trying HTTP JSON-RPC...")
        if self._discover_tools_via_http(server):
            return True
            
        print(f"    🔄 HTTP failed, server may require SSE/WebSocket client")
        print(f"    💡 This server is connected but tool discovery needs implementation")
        return False
    
    def _discover_tools_via_sse_sync(self, server) -> bool:
        """Discover tools from SSE server using the improved SSE client (synchronous wrapper)"""
        import asyncio
        from utils.mcp_sse_client import MCPSSEClient
        
        try:
            # Create SSE client for this server
            sse_client = MCPSSEClient(server.url)
            
            # Run async discovery in sync context
            loop = asyncio.new_event_loop()
            asyncio.set_event_loop(loop)
            
            try:
                # Connect and discover tools
                connected = loop.run_until_complete(sse_client.connect())
                if not connected:
                    print(f"    ❌ Failed to connect to SSE server")
                    return False
                
                # Initialize MCP session
                init_result = loop.run_until_complete(sse_client.initialize_mcp())
                if not init_result:
                    print(f"    ❌ Failed to initialize MCP session")
                    return False
                
                # Discover tools
                tools = loop.run_until_complete(sse_client.discover_tools())
                
                if tools:
                    print(f"    ✅ Discovered {len(tools)} tools via SSE")
                    # Convert tools to the expected format
                    server.tools = {}
                    for tool in tools:
                        tool_name = tool.get("name", "unknown")
                        server.tools[tool_name] = tool
                        print(f"      - {tool_name}: {tool.get('description', 'No description')}")
                    return True
                else:
                    print(f"    ⚠️ No tools found")
                    server.tools = {}
                    return False
                    
            finally:
                # Clean up
                loop.run_until_complete(sse_client.disconnect())
                loop.close()
                
        except Exception as e:
            print(f"    ❌ SSE tool discovery error: {e}")
            server.tools = {}
            return False
<|MERGE_RESOLUTION|>--- conflicted
+++ resolved
@@ -616,12 +616,7 @@
             
             if server_type == "sse":
                 print(f"  💡 SSE-based MCP server detected")
-<<<<<<< HEAD
                 success = self._discover_tools_via_sse(server)
-=======
-                print(f"  🔧 Attempting SSE tool discovery...")
-                success = self._discover_tools_via_sse_sync(server)
->>>>>>> 9021059d
                 if not success:
                     print(f"  ⚠️ SSE tool discovery failed")
                     server.tools = {}
@@ -705,7 +700,6 @@
         except Exception as e:
             print(f"    ❌ HTTP discovery error: {e}")
             return False
-<<<<<<< HEAD
 
     def _discover_tools_via_sse(self, server: MCPServer) -> bool:
         """Discover tools from SSE-based MCP server"""
@@ -843,9 +837,6 @@
             print(f"    ❌ Stdio discovery error: {e}")
             return False
             
-=======
-    
->>>>>>> 9021059d
     def _try_multiple_discovery_methods(self, server: MCPServer) -> bool:
         """Try multiple discovery protocols for unknown servers"""
         print(f"    🔄 Trying HTTP JSON-RPC...")
